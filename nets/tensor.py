--- conflicted
+++ resolved
@@ -142,11 +142,7 @@
 
     # Objects instance are heavy-weight in Python.
     # Setting slots free memory, and does not keep built-in functions (__builtin__ things)
-<<<<<<< HEAD
-    __slots__ = '_data', 'requires_grad', '_hooks', '_grad_fn', '_grad', '_id', '_device'
-=======
     __slots__ = '_data', 'requires_grad', '_hooks', '_grad_fn', '_grad', '_id', '_version', '_device'
->>>>>>> 7c809d74
 
     # A global parameter to track how many `Tensor` have been instantiate.
     # This is mainly for debugging and visualization
@@ -264,10 +260,7 @@
 
         """
         self._grad = None
-<<<<<<< HEAD
-=======
         self._grad_fn = None
->>>>>>> 7c809d74
         self._hooks = []
 
     def zero_grad(self):
@@ -275,13 +268,10 @@
         tracking, or re-initialize parameters's gradient after a training loop as they accumulate on each other.
         
         """
-<<<<<<< HEAD
         self._grad = nets.zeros(self.shape, device=self.device, dtype='float64')
-=======
         self.detach()
         self._grad = nets.zeros(
             self.shape, device=self.device, dtype='float64')
->>>>>>> 7c809d74
 
     def backward(self, grad=None):
         r"""Compute a single backward pass on all ``Tensor`` linked to this one.
@@ -315,13 +305,7 @@
 
         # Update the gradient
         # NOTE: the gradients accumulate !
-<<<<<<< HEAD
         self._grad = grad if self._grad is None else self._grad + grad
-=======
-        # self._grad = self._grad + grad  # type: ignore
-        if self.is_leaf:
-            self._grad = self._grad + grad if self._grad is not None else grad
->>>>>>> 7c809d74
 
         # Back-propagation in all dependencies
         hooks = self._hooks
